--- conflicted
+++ resolved
@@ -42,25 +42,17 @@
         'soundfile >= 0.10.2',
         'scipy >= 1.3.1',
         'resampy >= 0.2.2',
-<<<<<<< HEAD
-        'matplotlib >= 3.1.1',
-=======
-        'torch >= 1.2.0',
-        'torchvision >= 0.4.0',
->>>>>>> d9c1e012
     ],
     extras_require={
         'tests': [
             'pytest >= 5.1.3',
         ],
-<<<<<<< HEAD
         'nn': [
             'torch >= 1.2.0',
             'torchvision >= 0.4.0',
-=======
+        ],
         'display': [
             'matplotlib >= 3.1.1',
->>>>>>> d9c1e012
         ],
     },
 )