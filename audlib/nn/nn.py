"""Basic and Advanced Neural Network Modules."""
import numpy as np
import torch
from torch.nn.parameter import Parameter
from torch.autograd import Variable
from torch.nn.utils.rnn import pad_packed_sequence, pack_padded_sequence
from torch.nn.utils.rnn import PackedSequence
from torch.nn import functional as F
from torch.nn import Module
import torch.nn as nn


class DetLinear(Module):
    """Deterministic Linear units.

    Almost a direct copy of torch.nn.Linear, except initialized to identity
    function.
    """

    def __init__(self, indim, bias=True):
        """Create a simple linear layer with dimension `indim`."""
        super(DetLinear, self).__init__()
        self.indim = indim
        self.weight = Parameter(torch.eye(indim))
        if bias:
            self.bias = Parameter(torch.zeros(indim))
        else:
            self.register_parameter('bias', None)

    def forward(self, input):
        """One forward pass."""
        return F.linear(input, self.weight, self.bias)

    def extra_repr(self):
        """Vebose info."""
        return 'indim={}, bias={}'.format(
            self.indim, self.bias is not None
        )


class DetMLP(Module):
    """Detministic multi-Layer Perceptron."""

    def __init__(self, indim, nhidden, bias=True,
                 activate_hid=nn.ReLU(), activate_out=nn.ReLU()):
        """Initialize a deterministic MLP.

        Parameters
        ----------
        indim: int
            Input dimension to the MLP. All hidden layers and the output layer
            are constrained to have the same dimension.
        nhidden: int
            Number of hidden layers of the MLP. If less than 1, set to 1 hidden
            layer.
        bias: bool [True]
            Apply bias for this network?

        """
        super(DetMLP, self).__init__()
        self.indim = indim
        if nhidden < 1:
            print("At least 1 hidden layer should be created.")
            self.nhidden = 1  # at least 1 hidden layer
        else:
            self.nhidden = nhidden
        self.bias = bias
        self.activate_hid = activate_hid
        self.activate_out = activate_out
        self.linears = nn.ModuleList(
            [DetLinear(indim, bias=bias) for ii in range(1 + self.nhidden)]
        )

    def forward(self, x):
        """One forward pass."""
        for ii, layer in enumerate(self.linears):
            if ii == self.nhidden:
                break
            x = self.activate_hid(layer(x))
        return self.activate_out(self.linears[-1](x))

    def extra_repr(self):
        """Vebose info."""
        return 'indim={}, nhidden={}, bias={}'.format(
            self.indim, self.nhidden, self.bias is not None
        )


class MLP(Module):
    """Multi-Layer Perceptron."""

    def __init__(self, indim, outdim, hiddims=[], bias=True,
                 activate_hid=nn.ReLU(), activate_out=nn.ReLU(),
                 batchnorm=[]):
        """Initialize a MLP.

        Parameters
        ----------
        indim: int
            Input dimension to the MLP.
        outdim: int
            Output dimension to the MLP.
        hiddims: list of int
            A list of hidden dimensions. Default ([]) means no hidden layers.
        bias: bool [True]
            Apply bias for this network?
        activate_hid: callable, optional
            Activation function for hidden layers. Default to ReLU.
        activate_out: callable, optional
            Activation function for output layer. Default to ReLU.

        """
        super(MLP, self).__init__()
        self.indim = indim
        self.outdim = outdim
        self.hiddims = hiddims
        self.nhidden = len(hiddims)
        self.bias = bias
        self.activate_hid = activate_hid
        self.activate_out = activate_out
        if self.nhidden == 0:
            print("No hidden layers.")
        indims = [indim] + hiddims
        outdims = hiddims + [outdim]
        self.layers = nn.ModuleList([])
        for ii in range(self.nhidden):
            self.layers.append(nn.Linear(indims[ii], outdims[ii], bias=bias))
            if len(batchnorm) > 0 and batchnorm[ii]:
                self.layers.append(nn.BatchNorm1d(outdims[ii], momentum=0.05))
            self.layers.append(activate_hid)
        self.layers.append(nn.Linear(indims[ii+1], outdims[ii+1], bias=bias))
        self.layers.append(activate_out)

    def forward(self, x):
        """One forward pass."""
        for layer in self.layers:
            x = layer(x)
        return x


class AdvancedLSTMCell(nn.LSTMCell):
    """Extend LSTMCell to learn initial states."""

    def __init__(self, *args, **kwargs):
        """Initialize a LSTMCell.

        Parameters
        ----------
        input_size: The number of expected features in the input `x`
        hidden_size: The number of features in the hidden state `h`
        bias: If `False`, then the layer does not use bias weights `b_ih` and
            `b_hh`. Default: ``True``

        Inputs
        ------
        input, (h_0, c_0)
        input of shape (batch, input_size): tensor containing input features
        h_0 of shape (batch, hidden_size): tensor containing the initial hidden
            state for each element in the batch.
        c_0 of shape (batch, hidden_size): tensor containing the initial cell
            state for each element in the batch.
        If (h_0, c_0) is not provided, both h_0 and c_0 default to zero.

        Outputs
        -------
        h_1 of shape (batch, hidden_size): tensor containing the next hidden
            state for each element in the batch.
        c_1 of shape (batch, hidden_size): tensor containing the next cell
            state for each element in the batch.

        """
        super(AdvancedLSTMCell, self).__init__(*args, **kwargs)
        self.h0 = nn.Parameter(torch.FloatTensor(1, self.hidden_size).zero_())
        self.c0 = nn.Parameter(torch.FloatTensor(1, self.hidden_size).zero_())

    def initial_state(self, n):
        return (
            self.h0.expand(n, -1).contiguous(),
            self.c0.expand(n, -1).contiguous()
        )


class AdvancedLSTM(nn.LSTM):
    """Extend LSTM to learn initial states."""

    def __init__(self, *args, **kwargs):
        """Initialize a LSTM.

        Parameters
        ----------
        input_size – The number of expected features in the input x
        hidden_size – The number of features in the hidden state h
        num_layers – Number of recurrent layers. E.g., setting num_layers=2
            would mean stacking two LSTMs together to form a stacked LSTM,
            with the second LSTM taking in outputs of the first LSTM and
            computing the final results. Default: 1
        bias – If False, then the layer does not use bias weights b_ih and
            b_hh. Default: True
        batch_first – If True, then the input and output tensors are provided
            as (batch, seq, feature). Default: False
        dropout – If non-zero, introduces a Dropout layer on the outputs of
            each LSTM layer except the last layer, with dropout probability
            equal to dropout. Default: 0
        bidirectional – If True, becomes a bidirectional LSTM. Default: False

        Inputs
        ------
        input, (h_0, c_0)
        input of shape (seq_len, batch, input_size): tensor containing the
            features of the input sequence. The input can also be a packed
            variable length sequence.
        h_0 of shape (num_layers * num_directions, batch, hidden_size):
            tensor containing the initial hidden state for each element in the
            batch. If the RNN is bidirectional, num_directions should be 2,
            else it should be 1.
        c_0 of shape (num_layers * num_directions, batch, hidden_size): tensor
            containing the initial cell state for each element in the batch.
        If (h_0, c_0) is not provided, both h_0 and c_0 default to zero.

        Outputs
        -------
        output, (h_n, c_n)
        output of shape (seq_len, batch, num_directions * hidden_size): tensor
            containing the output features (h_t) from the last layer of the
            LSTM, for each t. If a torch.nn.utils.rnn.PackedSequence has been
            given as the input, the output will also be a packed sequence.
        For the unpacked case, the directions can be separated using output.
            view(seq_len, batch, num_directions, hidden_size), with forward
            and backward being direction 0 and 1 respectively. Similarly,
            the directions can be separated in the packed case.
        h_n of shape (num_layers * num_directions, batch, hidden_size):
            tensor containing the hidden state for t = seq_len.
        Like output, the layers can be separated using h_n.view(num_layers,
            num_directions, batch, hidden_size) and similarly for c_n.
        c_n (num_layers * num_directions, batch, hidden_size): tensor
            containing the cell state for t = seq_len

        """
        super(AdvancedLSTM, self).__init__(*args, **kwargs)
        bi = 2 if self.bidirectional else 1
        self.h0 = nn.Parameter(torch.FloatTensor(
            bi, 1, self.hidden_size).zero_())
        self.c0 = nn.Parameter(torch.FloatTensor(
            bi, 1, self.hidden_size).zero_())

    def initial_state(self, n):
        return (
            self.h0.expand(-1, n, -1).contiguous(),
            self.c0.expand(-1, n, -1).contiguous()
        )

    def forward(self, input, hx=None):
        if hx is None:
            n = input.batch_sizes[0]
            hx = self.initial_state(n)
        return super(AdvancedLSTM, self).forward(input, hx=hx)


class SequenceShuffle(nn.Module):
    """
    Performs efficient pooling (using indexing) for pyramid LSTM without
    iteration.
    """

    @staticmethod
    def concate_sequence(sequence, length):
        """pyramid LSTM, merge consecutive time step together"""
        shape = sequence.size()

        # efficient using indexing, don't need iteration
        input_range = sequence.data.new(shape[0] // 2).zero_().long()
        torch.arange(1, int(shape[0]), 2, out=input_range)
        input_concate = torch.cat(
            (sequence[input_range - 1], sequence[input_range]), 2)

        length = np.array(length) // 2

        return input_concate, length

    def forward(self, seq):
        assert isinstance(seq, PackedSequence)
        h, seq_lengths = pad_packed_sequence(seq)
        h, seq_lengths = self.concate_sequence(h, seq_lengths)
        h = pack_padded_sequence(h, seq_lengths)
        return h


class PyramidalLSTM(AdvancedLSTM):
    """Pyramidal LSTM could reduce the sequence length by half."""

    def __init__(self, *args, **kwargs):
        """See AdvancedLSTM."""
        super(PyramidalLSTM, self).__init__(*args, **kwargs)
        self.shuffle = SequenceShuffle()

    def forward(self, input, hx=None):
        return super(PyramidalLSTM, self).forward(self.shuffle(input), hx=hx)


class WeightdropLSTM(nn.LSTM):
    """
    LSTM with dropout, apply dropout on the hidden-to-hidden weight matrix
    and the input.
    """

    @staticmethod
    def generate_mask(p, inp):
        """Generate mask for random drop of network weights.

        p is the drop rate, aka the probability of being 0
        modified from https://github.com/salesforce/awd-lstm-lm/blob/master/
        using .new() to initialize from the same device, much more efficient
        """
        return (inp.data.new(1, inp.size(1)).bernoulli_(1. - p) / (1. - p))\
            .expand_as(inp)

    def __init__(self, input_size, hidden_size, dropout_weight, dropout_inp):
        """Initialize a WeightdropLSTM.

        Parameters
        ----------
        input_size: int
            The number of expected features in the input x
        hidden_size: int
            The number of features in the hidden state h
        dropout_weight: float
            Introduces a Dropout layer on the hidden-to-hidden weight matrix
            of LSTM, with dropout probability equal to dropout.
        dropout_inp: float
            Introduces a Dropout layer on the input matrix of LSTM, with
            dropout probability equal to dropout.

        """
        super(WeightdropLSTM, self).__init__(input_size=input_size,
                                             hidden_size=hidden_size,
                                             bidirectional=True)
        self.old_weight_hh_l0 = self.weight_hh_l0
        self.weight_hh_l0 = None
        del self._parameters['weight_hh_l0']
        self.dropout_layer = nn.Dropout(dropout_weight)
        self.dropout_inp = dropout_inp

    def flatten_parameters(self):
        """
        Overwrite this method, which prevents PyTorch from putting all weight
        into a large chunk.
        """
        self._data_ptrs = []

    def forward(self, inp, hx=None):
        self.weight_hh_l0 = self.dropout_layer(self.old_weight_hh_l0)

        if self.training and self.dropout_inp != 0:
            input, batch_size = inp
            between_layer_mask = self.generate_mask(
                p=self.dropout_inp, inp=input)
            dropedinput = input * between_layer_mask
            inp = PackedSequence(dropedinput, batch_size)

        return super(WeightdropLSTM, self).forward(inp, hx=hx)

<<<<<<< HEAD
=======

class CNN(nn.Module):
    # TODO: Remove hard-coded parameters and generalize parameters.
    # TODO: Add docstring.
    def __init__(self, args, input_dim, output_dim):
        super(CNN, self).__init__()
        self.layers = nn.ModuleList()
        self.layers.append(nn.Conv1d(
            in_channels=input_dim, out_channels=output_dim, padding=1,
            kernel_size=3, stride=1))
        self.layers.append(nn.ReLU())
        self.layers.append(nn.BatchNorm1d(output_dim))
        self.layers.append(nn.Dropout(0.1))
        self.layers.append(nn.Conv1d(
            in_channels=output_dim, out_channels=output_dim, padding=1,
            kernel_size=3, stride=1))
        self.layers.append(nn.ReLU())
        self.layers.append(nn.BatchNorm1d(output_dim))
        self.layers.append(nn.Dropout(0.1))

    def forward(self, h):
        for l in self.layers:
            h = l(h)
        return h
>>>>>>> 29d215a5
<|MERGE_RESOLUTION|>--- conflicted
+++ resolved
@@ -357,32 +357,4 @@
             dropedinput = input * between_layer_mask
             inp = PackedSequence(dropedinput, batch_size)
 
-        return super(WeightdropLSTM, self).forward(inp, hx=hx)
-
-<<<<<<< HEAD
-=======
-
-class CNN(nn.Module):
-    # TODO: Remove hard-coded parameters and generalize parameters.
-    # TODO: Add docstring.
-    def __init__(self, args, input_dim, output_dim):
-        super(CNN, self).__init__()
-        self.layers = nn.ModuleList()
-        self.layers.append(nn.Conv1d(
-            in_channels=input_dim, out_channels=output_dim, padding=1,
-            kernel_size=3, stride=1))
-        self.layers.append(nn.ReLU())
-        self.layers.append(nn.BatchNorm1d(output_dim))
-        self.layers.append(nn.Dropout(0.1))
-        self.layers.append(nn.Conv1d(
-            in_channels=output_dim, out_channels=output_dim, padding=1,
-            kernel_size=3, stride=1))
-        self.layers.append(nn.ReLU())
-        self.layers.append(nn.BatchNorm1d(output_dim))
-        self.layers.append(nn.Dropout(0.1))
-
-    def forward(self, h):
-        for l in self.layers:
-            h = l(h)
-        return h
->>>>>>> 29d215a5
+        return super(WeightdropLSTM, self).forward(inp, hx=hx)